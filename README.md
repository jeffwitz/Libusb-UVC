--- conflicted
+++ resolved
@@ -332,11 +332,7 @@
 
 ## Roadmap / To Do
 
-<<<<<<< HEAD
-- **Expanded codec coverage (AV1/VP8, lossless modes):** H.264/H.265 payloads are already supported end-to-end, but emerging formats (AV1, VP8/VP9, vendor lossless profiles) still need probing/decoder backends.
-=======
 - **Next-generation codec coverage (AV1/VP8):** H.264/H.265 payloads (plus MJPEG) already include negotiated decoding/recording helpers via PyAV and GStreamer, but AV1/VP8 devices will need their own parser/decoder plumbing plus new muxer presets.
->>>>>>> 61c271ce
 - **Still-image pipeline hardening:** Method 1 and Method 2 negotiation work, but we still need per-device quirks for multi-sensor rigs, vendor compression indices, and bulk-only endpoints so captures succeed without manual tweaking.
 - **Control coverage & vendor quirks:** even when a control is advertised (for example an IR torch selector), firmwares often expect vendor-specific messages. Mapping them reliably demands per-device investigation or reverse engineering before they can become first-class features in the toolkit.
 
